from enum import Enum
from typing import Any, Generic, List, Optional, Dict, TypeVar, Union, Tuple

from typing_extensions import TypedDict, Literal

from aries_cloudcontroller import (
    ConnRecord,
    IndyProof,
    IndyProofRequest,
    InvitationMessage,
    V10PresentationExchange,
    V10CredentialExchange,
    V20CredExRecord,
    V20PresExRecord,
)
from pydantic import BaseModel
from pydantic.generics import GenericModel

WEBHOOK_TOPIC_ALL = "ALL_WEBHOOKS"

AcaPyTopics = Literal[
    "connections",
    "issue_credential",
    "forward",
    "ping",
    "basicmessages",
    "issuer_cred_rev",
    "issue_credential_v2_0",
    "issue_credential_v2_0_indy",
    "issue_credential_v2_0_dif",
    "present_proof",
    "out_of_band",
    "present_proof_v2_0",
    "revocation_registry",
    "endorse_transaction",
]

CloudApiTopics = Literal[
    "basic-messages", "connections", "proofs", "credentials", "endorsements", "oob"
]

# Mapping of acapy topic names to their respective cloud api topic names
topic_mapping: Dict[AcaPyTopics, CloudApiTopics] = {
    "basicmessages": "basic-messages",
    "connections": "connections",
    "present_proof": "proofs",
    "present_proof_v2_0": "proofs",
    "out_of_band": "oob",
    "issue_credential": "credentials",
    "issue_credential_v2_0": "credentials",
    "endorse_transaction": "endorsements",
}


class PresentProofProtocolVersion(Enum):
    v1 = "v1"
    v2 = "v2"


class IssueCredentialProtocolVersion(Enum):
    v1 = "v1"
    v2 = "v2"


def pres_id_no_version(proof_id: str) -> str:
    if proof_id.startswith("v2-") or proof_id.startswith("v1-"):
        return proof_id[3:]
    else:
        raise ValueError("proof_id must start with prefix v1- or v2-")


def string_to_bool(verified: Optional[str]) -> Optional[bool]:
    if verified == "true":
        return True
    elif verified == "false":
        return False
    else:
        return None


def v1_presentation_state_to_rfc_state(state: Optional[str]) -> Optional[str]:
    translation_dict = {
        "proposal_sent": "proposal-sent",
        "proposal_received": "proposal-received",
        "request_sent": "request-sent",
        "request_received": "request-received",
        "presentation_sent": "presentation-sent",
        "presentation_received": "presentation-received",
        "verified": "done",
        "done": "done",
        "presentation_acked": "done",
        "abandoned": "abandoned",
    }

    if not state or not state in translation_dict:
        return None

    return translation_dict[state]


class Endorsement(BaseModel):
    transaction_id: str
    state: Literal[
        "transaction-created",
        "request-sent",
        "request-received",
        "transaction-endorsed",
        "transaction-refused",
        "transaction-resent",
        "transaction-resent_received",
        "transaction-cancelled",
        "transaction-acked",
    ]


class ServiceDecorator(TypedDict):
    endpoint: str
    recipient_keys: List[str]
    routing_keys: Optional[List[str]]


class Oob(BaseModel):
<<<<<<< HEAD
    role: Optional[Literal["sender", "receiver"]] = None
=======
    role: Optional[Literal['sender', 'receiver']] = None
>>>>>>> 0fb3407b
    invi_msg_id: Optional[str] = None
    state: Optional[
        Literal[
            "initial",
            "prepare-response",
            "await-response",
            "reuse-not-accepted",
            "reuse-accepted",
            "done",
        ]
    ] = None
    trace: Optional[bool] = None
    our_recipient_key: Optional[str] = None
    oob_id: Optional[str] = None
    invitation: InvitationMessage = None
    created_at: Optional[str] = None
    connection_id: Optional[str] = None
    updated_at: Optional[str] = None
    attach_thread_id: Optional[str] = None
    multi_use: Optional[bool] = False
    our_recipient_key: Optional[str] = None


# TODO: Import this from aca-py instead of typing this here
# when aca-py version is >=0.7.5
class OobRecord(BaseModel):
    invi_msg_id: Optional[str]
    invitation: Optional[InvitationMessage] = None
    oob_id: Optional[str] = None
    state: Optional[
        Literal[
            "initial",
            "prepare-response",
            "await-response",
            "reuse-not-accepted",
            "reuse-accepted",
            "done",
        ]
    ] = None
    attach_thread_id: Optional[str] = None
    connection_id: Optional[str] = None
    created_at: Optional[str] = None
    our_recipient_key: Optional[str] = None
<<<<<<< HEAD
    role: Optional[Literal["sender", "receiver"]] = None
=======
    role: Optional[Literal['sender', 'receiver']] = None
>>>>>>> 0fb3407b
    their_service: Optional[ServiceDecorator] = None
    trace: Optional[bool] = None
    updated_at: Optional[str] = None


class Connection(BaseModel):
    connection_id: Optional[str] = None
    connection_protocol: Optional[Literal["connections/1.0", "didexchange/1.0"]] = None
    created_at: Optional[str] = None
    invitation_mode: Optional[Literal["once", "multi", "static"]] = None
    their_role: Optional[Literal["invitee", "requester", "inviter", "responder"]] = None
    state: Optional[str] = None  # did-exchange state
    my_did: Optional[str]
    alias: Optional[str] = None
    their_did: Optional[str] = None
    their_label: Optional[str] = None
    their_public_did: Optional[str] = None
    updated_at: Optional[str] = None
    error_msg: Optional[str] = None
    invitation_key: Optional[str] = None
    invitation_msg_id: Optional[str] = None


class CredentialExchange(BaseModel):
    credential_id: str
    role: Literal["issuer", "holder"]
    created_at: str
    updated_at: str
    protocol_version: IssueCredentialProtocolVersion
    schema_id: Optional[str]
    credential_definition_id: Optional[str]
    error_msg: Optional[str] = None
    state: Optional[
        Literal[
<<<<<<< HEAD
            "abandoned",
=======
>>>>>>> 0fb3407b
            "proposal-sent",
            "proposal-received",
            "offer-sent",
            "offer-received",
            "request-sent",
            "request-received",
            "credential-issued",
            "credential-received",
            "done",
        ]
    ] = None
    # Attributes can be None in proposed state
    attributes: Optional[Dict[str, str]] = None
    # Connetion id can be None in connectionless exchanges
    connection_id: Optional[str] = None


class PresentationExchange(BaseModel):
    connection_id: Optional[str] = None
    created_at: str
    proof_id: str
    error_msg: Optional[str] = None
    presentation: Optional[IndyProof] = None
    presentation_request: Optional[IndyProofRequest] = None
    protocol_version: PresentProofProtocolVersion
    role: Literal["prover", "verifier"]
    state: Optional[
        Literal[
            "proposal-sent",
            "proposal-received",
            "request-sent",
            "request-received",
            "presentation-sent",
            "presentation-received",
            "done",
        ]
    ] = None
    updated_at: Optional[str] = None
    verified: Optional[bool] = None


class BasicMessage(BaseModel):
    connection_id: str
    content: str
    message_id: str
    sent_time: str
    state: Optional[Literal["received"]] = None


PayloadType = TypeVar("PayloadType", bound=BaseModel)


class TopicItem(GenericModel, Generic[PayloadType]):
    topic: str
    wallet_id: str
    origin: str
    payload: PayloadType


class RedisItem(TypedDict):
    acapy_topic: str
    topic: str
    wallet_id: str
    origin: str
    payload: Dict[str, Any]


def presentation_record_to_model(
    record: Union[V20PresExRecord, V10PresentationExchange]
) -> PresentationExchange:
    if isinstance(record, V20PresExRecord):
        return PresentationExchange(
            connection_id=record.connection_id,
            created_at=record.created_at,
            error_msg=record.error_msg,
            protocol_version=PresentProofProtocolVersion.v2.value,
            presentation=IndyProof(**record.by_format.pres["indy"])
            if record.by_format.pres
            else None,
            presentation_request=IndyProofRequest(
                **record.by_format.pres_request["indy"]
            ),
            proof_id="v2-" + str(record.pres_ex_id),
            role=record.role,
            state=record.state,
            updated_at=record.updated_at,
            verified=string_to_bool(record.verified),
        )
    elif isinstance(record, V10PresentationExchange):
        return PresentationExchange(
            connection_id=record.connection_id,
            created_at=record.created_at,
            error_msg=record.error_msg,
            presentation=record.presentation,
            presentation_request=record.presentation_request,
            protocol_version=PresentProofProtocolVersion.v1.value,
            proof_id="v1-" + str(record.presentation_exchange_id),
            role=record.role,
            state=v1_presentation_state_to_rfc_state(record.state),
            updated_at=record.updated_at,
            verified=string_to_bool(record.verified),
        )
    else:
        raise ValueError("Record format unknown.")


def conn_record_to_connection(connection_record: ConnRecord):
    return Connection(
        connection_id=connection_record.connection_id,
        connection_protocol=connection_record.connection_protocol,
        created_at=connection_record.created_at,
        invitation_mode=connection_record.invitation_mode,
        their_role=connection_record.their_role,
        my_did=connection_record.my_did,
        state=connection_record.rfc23_state,
        alias=connection_record.alias,
        their_did=connection_record.their_did,
        their_label=connection_record.their_label,
        their_public_did=connection_record.their_public_did,
        updated_at=connection_record.updated_at,
        error_msg=connection_record.error_msg,
        invitation_key=connection_record.invitation_key,
        invitation_msg_id=connection_record.invitation_msg_id,
    )


def credential_record_to_model_v1(record: V10CredentialExchange) -> CredentialExchange:
    attributes = attributes_from_record_v1(record)

    return CredentialExchange(
        credential_id=f"v1-{record.credential_exchange_id}",
        role=record.role,
        created_at=record.created_at,
        updated_at=record.updated_at,
        attributes=attributes,
        protocol_version=IssueCredentialProtocolVersion.v1,
        error_msg=record.error_msg,
        schema_id=record.schema_id,
        credential_definition_id=record.credential_definition_id,
        state=v1_credential_state_to_rfc_state(record.state),
        connection_id=record.connection_id,
    )


def attributes_from_record_v1(
    record: V10CredentialExchange,
) -> Optional[Dict[str, str]]:
    preview = None

    if (
        record.credential_proposal_dict
        and record.credential_proposal_dict.credential_proposal
    ):
        preview = record.credential_proposal_dict.credential_proposal

    return {attr.name: attr.value for attr in preview.attributes} if preview else None


def v1_credential_state_to_rfc_state(state: Optional[str]) -> Optional[str]:
    translation_dict = {
        "proposal_sent": "proposal-sent",
        "proposal_received": "proposal-received",
        "offer_sent": "offer-sent",
        "offer_received": "offer-received",
        "request_sent": "request-sent",
        "request_received": "request-received",
        "credential_issued": "credential-issued",
        "credential_received": "credential-received",
        "credential_acked": "done",
        "done": "done",
        "abandoned": "abandoned",
    }

    if not state or state not in translation_dict:
        return None

    return translation_dict[state]


def credential_record_to_model_v2(record: V20CredExRecord) -> CredentialExchange:
    attributes = attributes_from_record_v2(record)
    schema_id, credential_definition_id = schema_cred_def_from_record(record)

    return CredentialExchange(
        credential_id=f"v2-{record.cred_ex_id}",
        role=record.role,
        created_at=record.created_at,
        updated_at=record.updated_at,
        error_msg=record.error_msg,
        attributes=attributes,
        protocol_version=IssueCredentialProtocolVersion.v2,
        schema_id=schema_id,
        credential_definition_id=credential_definition_id,
        state=record.state,
        connection_id=record.connection_id,
    )


def schema_cred_def_from_record(
    record: V20CredExRecord,
) -> Tuple[Optional[str], Optional[str]]:
    schema_id = None
    credential_definition_id = None

    if record.by_format and record.by_format.cred_offer:
        indy = record.by_format.cred_offer.get("indy", {})
        schema_id = indy.get("schema_id", None)
        credential_definition_id = indy.get("cred_def_id", None)

    elif record.by_format and record.by_format.cred_proposal:
        indy = record.by_format.cred_proposal.get("indy", {})
        schema_id = indy.get("schema_id", None)
        credential_definition_id = indy.get("cred_def_id", None)

    return schema_id, credential_definition_id


def attributes_from_record_v2(record: V20CredExRecord) -> Optional[Dict[str, str]]:
    preview = None

    if record.cred_preview:
        preview = record.cred_preview
    elif record.cred_offer and record.cred_offer.credential_preview:
        preview = record.cred_offer.credential_preview
    elif record.cred_proposal and record.cred_proposal.credential_preview:
        preview = record.cred_proposal.credential_preview

    return {attr.name: attr.value for attr in preview.attributes} if preview else None<|MERGE_RESOLUTION|>--- conflicted
+++ resolved
@@ -120,11 +120,7 @@
 
 
 class Oob(BaseModel):
-<<<<<<< HEAD
     role: Optional[Literal["sender", "receiver"]] = None
-=======
-    role: Optional[Literal['sender', 'receiver']] = None
->>>>>>> 0fb3407b
     invi_msg_id: Optional[str] = None
     state: Optional[
         Literal[
@@ -168,11 +164,7 @@
     connection_id: Optional[str] = None
     created_at: Optional[str] = None
     our_recipient_key: Optional[str] = None
-<<<<<<< HEAD
     role: Optional[Literal["sender", "receiver"]] = None
-=======
-    role: Optional[Literal['sender', 'receiver']] = None
->>>>>>> 0fb3407b
     their_service: Optional[ServiceDecorator] = None
     trace: Optional[bool] = None
     updated_at: Optional[str] = None
@@ -207,10 +199,7 @@
     error_msg: Optional[str] = None
     state: Optional[
         Literal[
-<<<<<<< HEAD
             "abandoned",
-=======
->>>>>>> 0fb3407b
             "proposal-sent",
             "proposal-received",
             "offer-sent",
@@ -224,7 +213,7 @@
     ] = None
     # Attributes can be None in proposed state
     attributes: Optional[Dict[str, str]] = None
-    # Connetion id can be None in connectionless exchanges
+    # Connection id can be None in connectionless exchanges
     connection_id: Optional[str] = None
 
 
