# This workflow will install Python dependencies, run tests and lint with a single version of Python
# For more information see: https://help.github.com/actions/language-and-framework-guides/using-python-with-github-actions

name: Continuous Build

on:
  push:
    branches: [ development, feature/*, main ]
  pull_request:
    branches: [ development ]
  workflow_dispatch:

jobs:
  build:
    runs-on: ubuntu-latest
    steps:
    - uses: actions/checkout@v2
      with:
        fetch-depth: 0
    - name: Set up Python 3.9
      uses: actions/setup-python@v2
      with:
        python-version: 3.9
    - name: Install dependencies.
      run: |
<<<<<<< HEAD
        cp app/* . -R
        rm -rf app
=======
       chmod u+x manage
        ./manage up-as-daemon
       echo waiting for dockers to startup, sleeping for 60 seconds
       sleep 60
       echo wait over, continuing
    - name: Install test dependencies.
      run: |
        cd app
>>>>>>> 7db94016
        python -m pip install --upgrade pip
        pip install pytest
        if [ -f requirements.txt ]; then pip install -r requirements.txt; fi
    - name: Test with pytest
      run: |
        pytest --cov
    - name: Run Pylint
      run: |
        pip install pylint
        pylint admin routers oicd tests --rcfile=.pylintrc -r n --msg-template="{path}:{line}: [{msg_id}({symbol}), {obj}] {msg}" --exit-zero > pylintreport.txt
    - name: SonarCloud Scan
      uses: SonarSource/sonarcloud-github-action@master
      env:
       GITHUB_TOKEN: ${{ secrets.GITHUB_TOKEN }}  # Needed to get PR information, if any
       SONAR_TOKEN: ${{ secrets.SONAR_TOKEN }}
      with:
        args: >
         -Dsonar.organization=didx-xyz
         -Dsonar.projectKey=didx-xyz_aries-cloudapi-python
         -Dsonar.verbose=false
         -Dsonar.python.xunit.reportPath=junit.xml
         -Dsonar.python.coverage.reportPaths=coverage.xml
         -Dsonar.python.pylint.reportPath=pylintreport.txt<|MERGE_RESOLUTION|>--- conflicted
+++ resolved
@@ -21,12 +21,8 @@
       uses: actions/setup-python@v2
       with:
         python-version: 3.9
-    - name: Install dependencies.
+    - name: Start Test Harness
       run: |
-<<<<<<< HEAD
-        cp app/* . -R
-        rm -rf app
-=======
        chmod u+x manage
         ./manage up-as-daemon
        echo waiting for dockers to startup, sleeping for 60 seconds
@@ -35,17 +31,21 @@
     - name: Install test dependencies.
       run: |
         cd app
->>>>>>> 7db94016
         python -m pip install --upgrade pip
-        pip install pytest
+        pip install pytest pytest-custom_exit_code
         if [ -f requirements.txt ]; then pip install -r requirements.txt; fi
     - name: Test with pytest
       run: |
-        pytest --cov
+        cd app
+        pytest --cov || true
+        echo done
     - name: Run Pylint
       run: |
         pip install pylint
         pylint admin routers oicd tests --rcfile=.pylintrc -r n --msg-template="{path}:{line}: [{msg_id}({symbol}), {obj}] {msg}" --exit-zero > pylintreport.txt
+    - name: Tear down test harnless
+      run: |
+       ./manage down || true
     - name: SonarCloud Scan
       uses: SonarSource/sonarcloud-github-action@master
       env:
@@ -58,4 +58,5 @@
          -Dsonar.verbose=false
          -Dsonar.python.xunit.reportPath=junit.xml
          -Dsonar.python.coverage.reportPaths=coverage.xml
-         -Dsonar.python.pylint.reportPath=pylintreport.txt+         -Dsonar.python.pylint.reportPath=pylintreport.txt
+         -Dsonar.projectBaseDir=./app
