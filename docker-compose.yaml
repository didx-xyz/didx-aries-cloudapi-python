version: "3"

services:
  governance-ga-web:
<<<<<<< HEAD
#    image: ${ECR_REGISTRY:-local}/governance-ga-web:${IMAGE_TAG:-latest}
=======
    image: ${ECR_REGISTRY:-local}/governance-ga-web:${IMAGE_TAG:-latest}
>>>>>>> 63960197
    container_name: governance-ga-web
    build:
      context: .
      dockerfile: ./dockerfiles/fastapi/Dockerfile
    ports:
      - 0.0.0.0:8000:8000
    volumes:
      - ./shared_models/shared_models.py:/app/shared_models.py
      - ./app:/app
      - ./environments/governance-ga/fastapi.default.env:/app/.env
    depends_on:
      governance-ga-wallets-db:
        condition: service_started
      ledger-nodes:
        condition: service_healthy
      ledger-browser:
        condition: service_healthy
      governance-ga-agent:
        condition: service_healthy
      governance-multitenant-agent:
        condition: service_healthy
    networks:
      - governance-ga
      - host
    env_file:
      - environments/governance-ga/fastapi.default.env
  governance-ga-wallets-db:
    #image: ${ECR_REGISTRY:-local}/postgres:11
<<<<<<< HEAD
    image: postgres:11
=======
>>>>>>> 63960197
    container_name: governance-ga-wallets-db
    image: postgres:11
    command: postgres -c listen_addresses='*'
    env_file:
      - environments/governance-ga/db.default.env
    volumes:
      - ./resources/init.sql:/docker-entrypoint-initdb.d/init.sql
    networks:
      - governance-ga
      - host
    tty: true
  # ngrok-governance-ga:
  #   image: wernight/ngrok
  #   env_file:
  #     - environments/governance-ga/aca-py-agent.default.env
  #   command: ngrok http governance-ga-agent:3020 --log stdout
  #   networks:
  #     - governance-ga
  #     - host
  #   depends_on:
  #     - ledger-nodes
  #     - ledger-browser
  governance-ga-agent:
<<<<<<< HEAD
#    image: ${ECR_REGISTRY:-local}/governance-ga-agent:${IMAGE_TAG:-latest}
=======
    image: ${ECR_REGISTRY:-local}/governance-ga-agent:${IMAGE_TAG:-latest}
>>>>>>> 63960197
    container_name: governance-ga-agent
    build:
      context: .
      dockerfile: dockerfiles/agents/Dockerfile.agent
    env_file:
      - environments/governance-ga/aca-py-agent.default.env
    ports:
      - 0.0.0.0:3020:3020
      - 0.0.0.0:3021:3021
    depends_on:
      governance-ga-wallets-db:
        condition: service_started
      ledger-nodes:
        condition: service_healthy
      ledger-browser:
        condition: service_healthy
    networks:
      - governance-ga
      - host
    extra_hosts:
      - "host.docker.internal:host-gateway"
    healthcheck:
      test: ["CMD", "curl", "-f", "http://localhost:3021/status/ready"]
      interval: 15s
      timeout: 5s
      retries: 10
      start_period: 15s
  governance-trust-registry:
<<<<<<< HEAD
#    image: ${ECR_REGISTRY:-local}/governance-trust-registry:${IMAGE_TAG:-latest}
=======
    image: ${ECR_REGISTRY:-local}/governance-trust-registry:${IMAGE_TAG:-latest}
>>>>>>> 63960197
    container_name: governance-trust-registry
    build:
      context: .
      dockerfile: ./dockerfiles/trustregistry/Dockerfile
    env_file:
      - environments/trustregistry/trustregistry.default.env
    ports:
      - 0.0.0.0:8001:8001
    volumes:
      - ./trustregistry:/trustregistry
    networks:
      - governance-ga
      - governance-multitenant
      - host
  governance-multitenant-web:
<<<<<<< HEAD
#    image: ${ECR_REGISTRY:-local}/governance-multitenant-web:${IMAGE_TAG:-latest}
=======
    image: ${ECR_REGISTRY:-local}/governance-multitenant-web:${IMAGE_TAG:-latest}
>>>>>>> 63960197
    container_name: governance-multitenant-web
    build:
      context: .
      dockerfile: ./dockerfiles/fastapi/Dockerfile
    ports:
      - 0.0.0.0:8100:8000
    volumes:
      - ./shared_models/shared_models.py:/app/shared_models.py
      - ./app:/app
      - ./environments/governance-multitenant/fastapi.default.env:/app/.env
    depends_on:
      governance-multitenant-wallets-db:
        condition: service_started
      ledger-nodes:
        condition: service_healthy
      ledger-browser:
        condition: service_healthy
      governance-ga-agent:
        condition: service_healthy
      governance-multitenant-agent:
        condition: service_healthy
    networks:
      - governance-multitenant
      - host
    env_file:
      - environments/governance-multitenant/fastapi.default.env
  governance-webhooks-web:
<<<<<<< HEAD
#    image: ${ECR_REGISTRY:-local}/governance-webhooks-web:${IMAGE_TAG:-latest}
=======
    image: ${ECR_REGISTRY:-local}/governance-webhooks-web:${IMAGE_TAG:-latest}
>>>>>>> 63960197
    container_name: governance-webhooks-web
    build:
      context: .
      dockerfile: ./dockerfiles/webhooks/Dockerfile
    ports:
      - 0.0.0.0:3010:3010
    volumes:
      - ./shared_models/shared_models.py:/webhooks/shared_models.py
      - ./webhooks:/webhooks
    networks:
      - governance-multitenant
      - governance-ga
      - host
    env_file:
      - environments/webhooks/fastapi.webhooks.env
    environment:
      - REDIS_URL=redis://wh-redis
  governance-endorser:
<<<<<<< HEAD
#    image: ${ECR_REGISTRY:-local}/governance-endorser:${IMAGE_TAG:-latest}
=======
    image: ${ECR_REGISTRY:-local}/governance-endorser:${IMAGE_TAG:-latest}
>>>>>>> 63960197
    container_name: governance-endorser
    build:
      context: .
      dockerfile: ./dockerfiles/endorser/Dockerfile
    volumes:
      - ./shared_models/shared_models.py:/shared_models.py
      - ./endorser:/endorser
    networks:
      - governance-multitenant
      - governance-ga
      - host
    env_file:
      - environments/endorser/endorser.env
  wh-redis:
    #image: ${ECR_REGISTRY:-local}/redis:latest
    image: redis:latest
    container_name: wh-redis
    restart: always
    ports:
      - 0.0.0.0:6379:6379
    volumes:
      - $PWD/data:/data
    networks:
      - host
    env_file:
      - environments/webhooks/redis.env
  governance-multitenant-wallets-db:
    #image: ${ECR_REGISTRY:-local}/postgres:11
    image: postgres:11
    container_name: governance-multitenant-wallets-db
    command: postgres -c listen_addresses='*'
    env_file:
      - environments/governance-multitenant/db.default.env
    volumes:
      - ./resources/init.sql:/docker-entrypoint-initdb.d/init.sql
    networks:
      - governance-multitenant
      - host
    tty: true
  ngrok-governance-multitenant:
<<<<<<< HEAD
#    image: ${ECR_REGISTRY:-local}/wernight/ngrok
    container_name: ngrok-governance-multitenant
    image: wernight/ngrok
=======
    image: ${ECR_REGISTRY:-local}/wernight/ngrok
    container_name: ngrok-governance-multitenant
>>>>>>> 63960197
    env_file:
      - environments/governance-multitenant/aca-py-agent.default.env
    command: ngrok http governance-multitenant-agent:3020 --log stdout
    networks:
      - governance-multitenant
      - host
    depends_on:
      ledger-nodes:
        condition: service_healthy
      ledger-browser:
        condition: service_healthy
  governance-multitenant-agent:
<<<<<<< HEAD
#    image: ${ECR_REGISTRY:-local}/governance-multitenant-agent:${IMAGE_TAG:-latest}
=======
    image: ${ECR_REGISTRY:-local}/governance-multitenant-agent:${IMAGE_TAG:-latest}
>>>>>>> 63960197
    container_name: governance-multitenant-agent
    build:
      context: .
      dockerfile: dockerfiles/agents/Dockerfile.author.agent
    env_file:
      - environments/governance-multitenant/aca-py-agent.default.env
    ports:
      - 0.0.0.0:4020:3020
      - 0.0.0.0:4021:3021
    depends_on:
      governance-multitenant-wallets-db:
        condition: service_started
      ledger-nodes:
        condition: service_healthy
      ledger-browser:
        condition: service_healthy
    networks:
      - governance-multitenant
      - governance-ga
      - host
    healthcheck:
      test: ["CMD", "curl", "-f", "http://localhost:3021/status/ready"]
      interval: 15s
      timeout: 5s
      retries: 10
      start_period: 15s
  ledger-browser:
<<<<<<< HEAD
#    image: ${ECR_REGISTRY:-local}/ledger-browser
    container_name: ledger-browser
    build:
      # context: https://github.com/didx-xyz/von-network.git#531007d7755668088b321e57a42fe4ea2d999b26
=======
    image: ${ECR_REGISTRY:-local}/ledger-browser
    container_name: ledger-browser
    build:
>>>>>>> 63960197
      context: https://github.com/didx-xyz/von-network.git
      dockerfile: Dockerfile
    command: "bash -c './scripts/start_webserver.sh'"
    environment:
      - DOCKERHOST=${DOCKERHOST}
      - MAX_FETCH=50000
      - RESYNC_TIME=120
      - REGISTER_NEW_DIDS=True
      - LEDGER_INSTANCE_NAME=localhost
      # - POOL_CONNECTION_ATTEMPTS=${POOL_CONNECTION_ATTEMPTS:-5}
      # - POOL_CONNECTION_DELAY=${POOL_CONNECTION_DELAY:-10}
      - LEDGER_SEED=${LEDGER_SEED:-000000000000000000000000Trustee1}
    ports:
      - ${WEB_SERVER_HOST_PORT:-9000}:8000
    volumes:
      - webserver-cli:/home/indy/.indy-cli
      - webserver-ledger:/home/indy/ledger
<<<<<<< HEAD
    networks:
      - governance-multitenant
      - governance-ga
      - host
    healthcheck:
      test: ["CMD", "curl", "-f", "http://ledger-browser:8000"]
      interval: 15s
      timeout: 5s
      retries: 10
      start_period: 15s
    depends_on:
      ledger-nodes:
        condition: service_healthy
  ledger-nodes:
#    image: ${ECR_REGISTRY:-local}/ledger-nodes:${IMAGE_TAG:-latest}
    container_name: ledger-nodes
    build:
      # context: https://github.com/didx-xyz/von-network.git#531007d7755668088b321e57a42fe4ea2d999b26
      context: https://github.com/didx-xyz/von-network.git
      dockerfile: Dockerfile
    command: "bash -c './scripts/start_nodes.sh'"
    ports:
      - 0.0.0.0:9701:9701
      - 0.0.0.0:9702:9702
      - 0.0.0.0:9703:9703
      - 0.0.0.0:9704:9704
      - 0.0.0.0:9705:9705
      - 0.0.0.0:9706:9706
      - 0.0.0.0:9707:9707
      - 0.0.0.0:9708:9708
    environment:
      - DOCKERHOST=${DOCKERHOST}
    volumes:
      - nodes-data:/home/indy/ledger
      - ./scripts/indy_healthcheck.sh:/home/indy/indy_healthcheck.sh
=======
>>>>>>> 63960197
    networks:
      - governance-multitenant
      - governance-ga
      - host
    healthcheck:
<<<<<<< HEAD
=======
      test: ["CMD", "curl", "-f", "http://ledger-browser:8000"]
      interval: 15s
      timeout: 5s
      retries: 10
      start_period: 15s
    depends_on:
      ledger-nodes:
        condition: service_healthy
  ledger-nodes:
    image: ${ECR_REGISTRY:-local}/ledger-nodes:${IMAGE_TAG:-latest}
    container_name: ledger-nodes
    build:
      context: https://github.com/didx-xyz/von-network.git
      dockerfile: Dockerfile
    command: "bash -c './scripts/start_nodes.sh'"
    ports:
      - 0.0.0.0:9701:9701
      - 0.0.0.0:9702:9702
      - 0.0.0.0:9703:9703
      - 0.0.0.0:9704:9704
      - 0.0.0.0:9705:9705
      - 0.0.0.0:9706:9706
      - 0.0.0.0:9707:9707
      - 0.0.0.0:9708:9708
    environment:
      - DOCKERHOST=${DOCKERHOST}
    volumes:
      - nodes-data:/home/indy/ledger
      - ./scripts/indy_healthcheck.sh:/home/indy/indy_healthcheck.sh
    networks:
      - governance-multitenant
      - governance-ga
      - host
    healthcheck:
>>>>>>> 63960197
      test: ["CMD-SHELL", "/home/indy/indy_healthcheck.sh"]
      interval: 15s
      timeout: 5s
      retries: 10
      start_period: 30s
  tails-server:
<<<<<<< HEAD
    image: ghcr.io/bcgov/tails-server:1.0.0
    container_name: tails-server
=======
    image: ${ECR_REGISTRY:-local}/tails-server:${IMAGE_TAG:-latest}
    container_name: tails-server
    build:
      context: https://github.com/bcgov/indy-tails-server.git#v1.0.0
      dockerfile: docker/Dockerfile.tails-server
>>>>>>> 63960197
    ports:
      - 0.0.0.0:6543:6543
    networks:
      - governance-multitenant
      - governance-ga
      - host
    environment:
      - DOCKERHOST=${DOCKERHOST}
    command: >
      tails-server
        --host 0.0.0.0
        --port 6543
        --storage-path ./data
        --log-level INFO

volumes:
  webserver-cli:
  webserver-ledger:
  nodes-data:
  data:

networks:
  governance-multitenant:
  governance-ga:
  host:<|MERGE_RESOLUTION|>--- conflicted
+++ resolved
@@ -2,11 +2,7 @@
 
 services:
   governance-ga-web:
-<<<<<<< HEAD
-#    image: ${ECR_REGISTRY:-local}/governance-ga-web:${IMAGE_TAG:-latest}
-=======
     image: ${ECR_REGISTRY:-local}/governance-ga-web:${IMAGE_TAG:-latest}
->>>>>>> 63960197
     container_name: governance-ga-web
     build:
       context: .
@@ -35,10 +31,6 @@
       - environments/governance-ga/fastapi.default.env
   governance-ga-wallets-db:
     #image: ${ECR_REGISTRY:-local}/postgres:11
-<<<<<<< HEAD
-    image: postgres:11
-=======
->>>>>>> 63960197
     container_name: governance-ga-wallets-db
     image: postgres:11
     command: postgres -c listen_addresses='*'
@@ -62,11 +54,7 @@
   #     - ledger-nodes
   #     - ledger-browser
   governance-ga-agent:
-<<<<<<< HEAD
-#    image: ${ECR_REGISTRY:-local}/governance-ga-agent:${IMAGE_TAG:-latest}
-=======
     image: ${ECR_REGISTRY:-local}/governance-ga-agent:${IMAGE_TAG:-latest}
->>>>>>> 63960197
     container_name: governance-ga-agent
     build:
       context: .
@@ -95,11 +83,7 @@
       retries: 10
       start_period: 15s
   governance-trust-registry:
-<<<<<<< HEAD
-#    image: ${ECR_REGISTRY:-local}/governance-trust-registry:${IMAGE_TAG:-latest}
-=======
     image: ${ECR_REGISTRY:-local}/governance-trust-registry:${IMAGE_TAG:-latest}
->>>>>>> 63960197
     container_name: governance-trust-registry
     build:
       context: .
@@ -115,11 +99,7 @@
       - governance-multitenant
       - host
   governance-multitenant-web:
-<<<<<<< HEAD
-#    image: ${ECR_REGISTRY:-local}/governance-multitenant-web:${IMAGE_TAG:-latest}
-=======
     image: ${ECR_REGISTRY:-local}/governance-multitenant-web:${IMAGE_TAG:-latest}
->>>>>>> 63960197
     container_name: governance-multitenant-web
     build:
       context: .
@@ -147,11 +127,7 @@
     env_file:
       - environments/governance-multitenant/fastapi.default.env
   governance-webhooks-web:
-<<<<<<< HEAD
-#    image: ${ECR_REGISTRY:-local}/governance-webhooks-web:${IMAGE_TAG:-latest}
-=======
     image: ${ECR_REGISTRY:-local}/governance-webhooks-web:${IMAGE_TAG:-latest}
->>>>>>> 63960197
     container_name: governance-webhooks-web
     build:
       context: .
@@ -170,11 +146,7 @@
     environment:
       - REDIS_URL=redis://wh-redis
   governance-endorser:
-<<<<<<< HEAD
-#    image: ${ECR_REGISTRY:-local}/governance-endorser:${IMAGE_TAG:-latest}
-=======
     image: ${ECR_REGISTRY:-local}/governance-endorser:${IMAGE_TAG:-latest}
->>>>>>> 63960197
     container_name: governance-endorser
     build:
       context: .
@@ -215,14 +187,8 @@
       - host
     tty: true
   ngrok-governance-multitenant:
-<<<<<<< HEAD
-#    image: ${ECR_REGISTRY:-local}/wernight/ngrok
-    container_name: ngrok-governance-multitenant
-    image: wernight/ngrok
-=======
     image: ${ECR_REGISTRY:-local}/wernight/ngrok
     container_name: ngrok-governance-multitenant
->>>>>>> 63960197
     env_file:
       - environments/governance-multitenant/aca-py-agent.default.env
     command: ngrok http governance-multitenant-agent:3020 --log stdout
@@ -235,11 +201,7 @@
       ledger-browser:
         condition: service_healthy
   governance-multitenant-agent:
-<<<<<<< HEAD
-#    image: ${ECR_REGISTRY:-local}/governance-multitenant-agent:${IMAGE_TAG:-latest}
-=======
     image: ${ECR_REGISTRY:-local}/governance-multitenant-agent:${IMAGE_TAG:-latest}
->>>>>>> 63960197
     container_name: governance-multitenant-agent
     build:
       context: .
@@ -267,16 +229,9 @@
       retries: 10
       start_period: 15s
   ledger-browser:
-<<<<<<< HEAD
-#    image: ${ECR_REGISTRY:-local}/ledger-browser
-    container_name: ledger-browser
-    build:
-      # context: https://github.com/didx-xyz/von-network.git#531007d7755668088b321e57a42fe4ea2d999b26
-=======
     image: ${ECR_REGISTRY:-local}/ledger-browser
     container_name: ledger-browser
     build:
->>>>>>> 63960197
       context: https://github.com/didx-xyz/von-network.git
       dockerfile: Dockerfile
     command: "bash -c './scripts/start_webserver.sh'"
@@ -294,7 +249,6 @@
     volumes:
       - webserver-cli:/home/indy/.indy-cli
       - webserver-ledger:/home/indy/ledger
-<<<<<<< HEAD
     networks:
       - governance-multitenant
       - governance-ga
@@ -309,10 +263,9 @@
       ledger-nodes:
         condition: service_healthy
   ledger-nodes:
-#    image: ${ECR_REGISTRY:-local}/ledger-nodes:${IMAGE_TAG:-latest}
+    image: ${ECR_REGISTRY:-local}/ledger-nodes:${IMAGE_TAG:-latest}
     container_name: ledger-nodes
     build:
-      # context: https://github.com/didx-xyz/von-network.git#531007d7755668088b321e57a42fe4ea2d999b26
       context: https://github.com/didx-xyz/von-network.git
       dockerfile: Dockerfile
     command: "bash -c './scripts/start_nodes.sh'"
@@ -330,66 +283,22 @@
     volumes:
       - nodes-data:/home/indy/ledger
       - ./scripts/indy_healthcheck.sh:/home/indy/indy_healthcheck.sh
-=======
->>>>>>> 63960197
     networks:
       - governance-multitenant
       - governance-ga
       - host
     healthcheck:
-<<<<<<< HEAD
-=======
-      test: ["CMD", "curl", "-f", "http://ledger-browser:8000"]
-      interval: 15s
-      timeout: 5s
-      retries: 10
-      start_period: 15s
-    depends_on:
-      ledger-nodes:
-        condition: service_healthy
-  ledger-nodes:
-    image: ${ECR_REGISTRY:-local}/ledger-nodes:${IMAGE_TAG:-latest}
-    container_name: ledger-nodes
-    build:
-      context: https://github.com/didx-xyz/von-network.git
-      dockerfile: Dockerfile
-    command: "bash -c './scripts/start_nodes.sh'"
-    ports:
-      - 0.0.0.0:9701:9701
-      - 0.0.0.0:9702:9702
-      - 0.0.0.0:9703:9703
-      - 0.0.0.0:9704:9704
-      - 0.0.0.0:9705:9705
-      - 0.0.0.0:9706:9706
-      - 0.0.0.0:9707:9707
-      - 0.0.0.0:9708:9708
-    environment:
-      - DOCKERHOST=${DOCKERHOST}
-    volumes:
-      - nodes-data:/home/indy/ledger
-      - ./scripts/indy_healthcheck.sh:/home/indy/indy_healthcheck.sh
-    networks:
-      - governance-multitenant
-      - governance-ga
-      - host
-    healthcheck:
->>>>>>> 63960197
       test: ["CMD-SHELL", "/home/indy/indy_healthcheck.sh"]
       interval: 15s
       timeout: 5s
       retries: 10
       start_period: 30s
   tails-server:
-<<<<<<< HEAD
-    image: ghcr.io/bcgov/tails-server:1.0.0
-    container_name: tails-server
-=======
     image: ${ECR_REGISTRY:-local}/tails-server:${IMAGE_TAG:-latest}
     container_name: tails-server
     build:
       context: https://github.com/bcgov/indy-tails-server.git#v1.0.0
       dockerfile: docker/Dockerfile.tails-server
->>>>>>> 63960197
     ports:
       - 0.0.0.0:6543:6543
     networks:
