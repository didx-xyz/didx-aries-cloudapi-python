--- conflicted
+++ resolved
@@ -1,11 +1,7 @@
 import json
 from typing import Dict, List, Optional
 
-<<<<<<< HEAD
 from pydantic import BaseModel
-=======
-from pydantic import BaseModel, Field
->>>>>>> 648ed986
 
 
 # TODO what is a good name for this
