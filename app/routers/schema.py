--- conflicted
+++ resolved
@@ -20,15 +20,11 @@
     Get all valid schemas from YOMA
     """
     try:
-<<<<<<< HEAD
-        # TODO which schemas is this actually getting???
-=======
         aries_agent_controller = aries_cloudcontroller.AriesAgentController(
             admin_url=f"{admin_url}:{admin_port}",
             api_key=f"{admin_api_key}",
             is_multitenant=is_multitenant,
         )
->>>>>>> 37d61b28
         created_schemas = await aries_agent_controller.schema.get_created_schema()
         await aries_agent_controller.terminate()
         return created_schemas
