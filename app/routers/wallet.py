--- conflicted
+++ resolved
@@ -1,4 +1,3 @@
-import json
 import logging
 import os
 import traceback
@@ -18,12 +17,8 @@
 
 router = APIRouter(prefix="/wallets", tags=["wallets"])
 
-admin_url = os.getenv("ACAPY_ADMIN_URL")
-admin_port = os.getenv("ACAPY_ADMIN_PORT")
 # TODO Should the admin_api_key be a dummy variable so the controller doesn't function w/o providing it?
 # This all smells really - this has to be done in a better manner
-admin_api_key = os.getenv("ACAPY_ADMIN_API_KEY")
-is_multitenant = os.getenv("IS_MULTITENANT", False)
 
 
 @router.get("/create-pub-did", tags=["did"], response_model=DidCreationResponse)
@@ -51,67 +46,13 @@
     * Issuer verkey (str)
     * Issuer Endpoint (url)
     """
-<<<<<<< HEAD
-    req_dict = json.loads(req_header) if req_header else {}
-    try:
-        return await create_pub_did(req_dict)
-=======
     auth_headers = {
         "api_key": api_key,
         "wallet_id": wallet_id,
         "tenant_jwt": tenant_jwt,
     }
     try:
-        async with create_controller(auth_headers) as controller:
-            # TODO: Should this come from env var or from the client request?
-            url = ledger_url
-            # Adding empty header as parameters are being sent in payload
-            generate_did_res = await create_did(controller)
-            did_object = generate_did_res["result"]
-            # TODO: Network and paymentaddr should be definable on the fly/via args/via request body
-            # TODO: Should this really be a schema or is using schema overkill here?
-            # If we leave it as schema like this I suppose it is at least usable elsewhere
-            if LEDGER_TYPE == "sovrin":
-                payload = LedgerRequestSovrin(
-                    network="stagingnet",
-                    did=did_object["did"],
-                    verkey=did_object["verkey"],
-                    paymentaddr="",
-                )
-            elif LEDGER_TYPE == "von":
-                payload = LedgerRequestVon(
-                    did=did_object["did"],
-                    seed="null",
-                    verkey=did_object["verkey"],
-                )
-            else:
-                raise HTTPException(
-                    status_code=501,
-                    detail="Cannot resolve ledger type. Should be either von or sovrin",
-                )
-
-            await post_to_ledger(url, payload)
-
-            TAA = await get_taa(controller)
-
-            await accept_taa(controller, TAA)
-
-            await assign_pub_did(controller, did_object)
-
-            get_pub_did_response = await get_pub_did(controller)
-            issuer_nym = get_pub_did_response["result"]["did"]
-            issuer_verkey = get_pub_did_response["result"]["verkey"]
-
-            issuer_endpoint = await get_did_endpoint(controller, issuer_nym)
-            issuer_endpoint_url = issuer_endpoint["endpoint"]
-
-            final_response = DidCreationResponse(
-                did_object=did_object,
-                issuer_verkey=issuer_verkey,
-                issuer_endpoint=issuer_endpoint_url,
-            )
-            return final_response
->>>>>>> a7fd428e
+        return await create_pub_did(auth_headers)
     except Exception as e:
         err_trace = traceback.print_exc()
         logger.error(
@@ -135,14 +76,10 @@
 # TODO: This should be somehow retsricted?!
 @router.post("/create-wallet")
 async def create_wallet(
-<<<<<<< HEAD
-        wallet_payload: InitWalletRequest, req_header: Optional[str] = Header(None)
-=======
     wallet_payload: InitWalletRequest,
     api_key: Optional[str] = Header(None),
     wallet_id: Optional[str] = Header(None),
     tenant_jwt: Optional[str] = Header(None),
->>>>>>> a7fd428e
 ):
     """
     Create a new wallet
