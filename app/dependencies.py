--- conflicted
+++ resolved
@@ -1,9 +1,4 @@
-from typing import AsyncContextManager
 from fastapi import Header
-<<<<<<< HEAD
-from contextlib import asynccontextmanager
-=======
->>>>>>> 8e32298d
 
 import logging
 import os
@@ -23,10 +18,6 @@
 EMBEDDED_API_KEY = os.getenv("EMBEDDED_API_KEY", "adminApiKey")
 
 
-<<<<<<< HEAD
-# @AsyncContextManager
-=======
->>>>>>> 8e32298d
 async def yoma_agent(x_api_key: str = Header(None)):
     agent = None
     try:
