--- conflicted
+++ resolved
@@ -118,14 +118,10 @@
 > ```bash
 > pytest . --log-cli-level=DEBUG
 > ```
-<<<<<<< HEAD
 > will output all log messages with a log level of `DEBUG` or higher.
 
 To run specific tests you can specify the path to the test file or the test class or test method. For example:
 
 ```bash
 pytest app/tests/e2e/test_verifier.py::test_accept_proof_request_oob_v1 --log-cli-level=0
-```
-=======
-> will output all log messages with a log level of `DEBUG` or higher.
->>>>>>> b1bac7fb
+```