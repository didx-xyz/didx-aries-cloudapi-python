--- conflicted
+++ resolved
@@ -70,7 +70,6 @@
 wscat -c ws://127.0.0.1:3010 -x '{"request": {"method": "subscribe", "arguments": {"topics": ["proofs", "endorsements", "oob", "out_of_band", "connections", "basic-messages", "credentials"]}}}' -w 99999
 ```
 
-<<<<<<< HEAD
 How this works is that either procedure instantiates a client connecting to the websocket endpoint exposed via the webhooks container (_NOTE:_ You might have to change the uri according to your setup of the webhooks relay). Both examples do pretty much the same. However, [Wscat](https://github.com/websockets/wscat) is written in Javascript whereas [websocat](https://github.com/vi/websocat) is implemented in Rust. Both examples are given to illustrate that it really does not matter what language one wishes to implement a listener in. After having established a connection to the exposed endpoint the `exec:` parameter and `-x` flag mean execute. Execute in this case refers to sending the JSON payload to the webhooks relay. It requests the endpoint to add the connection as a subscriber to the topics array of the arguments key. You can pass any arguments supported by the webhooks relay (see above). Passing an empty array under topics means 'end the subscription'. By Adding the `wallet_id` in the header is the way to only receive hooks for a specific wallet.
 
 #### Javascript example
@@ -101,7 +100,4 @@
 - Install `ws` dependency with
   - `npm i ws` OR `yarn add ws` (you can add the `--save-dev` or `-D` flags to install as dev dependencies, or `-g` and `global` respectively to install globally)
 - Save the script above to a file (eg wslisten.js)
-- Run the script with node `node wslisten.js`
-=======
-How this works is that either procedure instantiates a client connecting to the websocket endpoint exposed via the webhooks container (_NOTE:_ You might have to change the uri according to your setup of the webhooks relay). Both examples do pretty much the same. However, [Wscat](https://github.com/websockets/wscat) is written in Javascript whereas [websocat](https://github.com/vi/websocat) is implemented in Rust. Both examples are given to illustrate that it really does not matter what language one wishes to implement a listener in. After having established a connection to the exposed endpoint the `exec:` parameter and `-x` flag mean execute. Execute in this case refers to sending the JSON payload to the webhooks relay. It requests the endpoint to add the connection as a subscriber to the topics array of the arguments key. You can pass any arguments supported by the webhooks relay (see above). Passing an empty array under topics means 'end the subscription'. By Adding the `wallet_id` in the header is the way to only receive hooks for a specific wallet.
->>>>>>> b38c2d6c
+- Run the script with node `node wslisten.js`